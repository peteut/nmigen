# nMigen

[![Build Status](https://travis-ci.org/peteut/nmigen.svg)](
https://travis-ci.org/peteut/nmigen)
[![Coverage Status](https://coveralls.io/repos/peteut/nmigen/badge.svg)](
https://coveralls.io/r/peteut/nmigen)
[![codecov](https://codecov.io/gh/peteut/nmigen/graph/badge.svg)](
https://codecov.io/gh/peteut/nmigen)

## A refreshed Python toolbox for building complex digital hardware

**Although nMigen is incomplete and in active development, it can already be used for real-world designs. The nMigen language (`nmigen.hdl.ast`, `nmigen.hdl.dsl`) will not undergo incompatible changes. The nMigen standard library (`nmigen.lib`) and build system (`nmigen.build`) will undergo minimal changes before their design is finalized.**

Despite being faster than schematics entry, hardware design with Verilog and VHDL remains tedious and inefficient for several reasons. The event-driven model introduces issues and manual coding that are unnecessary for synchronous circuits, which represent the lion's share of today's logic designs. Counterintuitive arithmetic rules result in steeper learning curves and provide a fertile ground for subtle bugs in designs. Finally, support for procedural generation of logic (metaprogramming) through "generate" statements is very limited and restricts the ways code can be made generic, reused and organized.

To address those issues, we have developed the *nMigen FHDL*, a library that replaces the event-driven paradigm with the notions of combinatorial and synchronous statements, has arithmetic rules that make integers always behave like mathematical integers, and most importantly allows the design's logic to be constructed by a Python program. This last point enables hardware designers to take advantage of the richness of the Python language—object oriented programming, function parameters, generators, operator overloading, libraries, etc.—to build well organized, reusable and elegant designs.

Other nMigen libraries are built on FHDL and provide various tools and logic cores. nMigen also contains a simulator that allows test benches to be written in Python.

See the [doc/](doc/) folder for more technical information.

nMigen is based on [Migen][], a hardware description language developed by [M-Labs][]. Although Migen works very well in production, its design could be improved in many fundamental ways, and nMigen reimplements Migen concepts from scratch to do so. nMigen also provides an extensive [compatibility layer](#migration-from-migen) that makes it possible to build and simulate most Migen designs unmodified, as well as integrate modules written for Migen and nMigen.

The development of nMigen has been supported by [SymbioticEDA][], [LambdaConcept][] and [M-Labs][].

[migen]: https://m-labs.hk/migen
[yosys]: http://www.clifford.at/yosys/
[m-labs]: https://m-labs.hk
[lambdaconcept]: http://lambdaconcept.com/

### HLS?

nMigen is *not* a "Python-to-FPGA" conventional high level synthesis (HLS) tool. It will *not* take a Python program as input and generate a hardware implementation of it. In nMigen, the Python program is executed by a regular Python interpreter, and it emits explicit statements in the FHDL domain-specific language.  Writing a conventional HLS tool that uses nMigen as an internal component might be a good idea, on the other hand :)

### Installation

nMigen requires Python 3.6 (or newer), [Yosys][] 0.9 (or newer), as well as a device-specific toolchain.

<<<<<<< HEAD
    pip install git+https://github.com/m-labs/nmigen.git
    pip install git+https://github.com/m-labs/nmigen-boards.git
=======
First, install Yosys, either using your system package manager, or [from source][yosyssrc]. Then, install nMigen and pinouts for many common FPGA developer boards:

    pip install git+https://github.com/nmigen/nmigen.git
    pip install git+https://github.com/nmigen/nmigen-boards.git
>>>>>>> 6e29fbcc

[yosyssrc]: https://github.com/yosysHQ/yosys/#setup

### Introduction

TBD

### Supported devices

nMigen can be used to target any FPGA or ASIC process that accepts behavioral Verilog-2001 as input. It also offers extended support for many FPGA families, providing toolchain integration, abstractions for device-specific primitives, and more. Specifically:

  * Lattice iCE40 (toolchains: **Yosys+nextpnr**, LSE-iCECube2, Synplify-iCECube2);
  * Lattice MachXO2 (toolchains: Diamond);
  * Lattice ECP5 (toolchains: **Yosys+nextpnr**, Diamond);
  * Xilinx Spartan 3A (toolchains: ISE);
  * Xilinx Spartan 6 (toolchains: ISE);
  * Xilinx 7-series (toolchains: Vivado);
  * Xilinx UltraScale (toolchains: Vivado);
  * Intel (toolchains: Quartus).

FOSS toolchains are listed in **bold**.

### Migration from [Migen][]

If you are already familiar with [Migen][], the good news is that nMigen provides a comprehensive Migen compatibility layer! An existing Migen design can be synthesized and simulated with nMigen in three steps:

  1. Replace all `from migen import <...>` statements with `from nmigen.compat import <...>`.
  2. Replace every explicit mention of the default `sys` clock domain with the new default `sync` clock domain. E.g. `ClockSignal("sys")` is changed to `ClockSignal("sync")`.
  3. Migrate from Migen build/platform system to nMigen build/platform system. nMigen does not provide a build/platform compatibility layer because both the board definition files and the platform abstraction differ too much.

Note that nMigen will **not** produce the exact same RTL as Migen did. nMigen has been built to allow you to take advantage of the new and improved functionality it has (such as producing hierarchical RTL) while making migration as painless as possible.

Once your design passes verification with nMigen, you can migrate it to the nMigen syntax one module at a time. Migen modules can be added to nMigen modules and vice versa, so there is no restriction on the order of migration, either.

### Community

nMigen has a dedicated IRC channel, [#nmigen at freenode.net](https://webchat.freenode.net/?channels=nmigen). Feel free to join to ask questions about using nMigen or discuss ongoing development of nMigen and its related projects.

### License

nMigen is released under the very permissive two-clause BSD license. Under the terms of this license, you are authorized to use nMigen for closed-source proprietary designs.

Even though we do not require you to do so, these things are awesome, so please do them if possible:
  * tell us that you are using nMigen
<<<<<<< HEAD
  * put the [nMigen logo](doc/nmigen_logo.svg) on the page of a product using it, with a link to https://nmigen.org
=======
>>>>>>> 6e29fbcc
  * cite nMigen in publications related to research it has helped
  * send us feedback and suggestions for improvements
  * send us bug reports when something goes wrong
  * send us the modifications and improvements you have done to nMigen as pull requests on GitHub

See LICENSE file for full copyright and license info.

  "Electricity! It's like magic!"<|MERGE_RESOLUTION|>--- conflicted
+++ resolved
@@ -36,15 +36,10 @@
 
 nMigen requires Python 3.6 (or newer), [Yosys][] 0.9 (or newer), as well as a device-specific toolchain.
 
-<<<<<<< HEAD
-    pip install git+https://github.com/m-labs/nmigen.git
-    pip install git+https://github.com/m-labs/nmigen-boards.git
-=======
 First, install Yosys, either using your system package manager, or [from source][yosyssrc]. Then, install nMigen and pinouts for many common FPGA developer boards:
 
     pip install git+https://github.com/nmigen/nmigen.git
     pip install git+https://github.com/nmigen/nmigen-boards.git
->>>>>>> 6e29fbcc
 
 [yosyssrc]: https://github.com/yosysHQ/yosys/#setup
 
@@ -89,10 +84,6 @@
 
 Even though we do not require you to do so, these things are awesome, so please do them if possible:
   * tell us that you are using nMigen
-<<<<<<< HEAD
-  * put the [nMigen logo](doc/nmigen_logo.svg) on the page of a product using it, with a link to https://nmigen.org
-=======
->>>>>>> 6e29fbcc
   * cite nMigen in publications related to research it has helped
   * send us feedback and suggestions for improvements
   * send us bug reports when something goes wrong
