--- conflicted
+++ resolved
@@ -14,13 +14,7 @@
 
 nMigen is based on [Migen][], a hardware description language developed by [M-Labs][]. Although Migen works very well in production, its design could be improved in many fundamental ways, and nMigen reimplements Migen concepts from scratch to do so. nMigen also provides an extensive [compatibility layer](#migration-from-migen) that makes it possible to build and simulate most Migen designs unmodified, as well as integrate modules written for Migen and nMigen.
 
-<<<<<<< HEAD
-nMigen is designed for Python 3.6 and newer. nMigen's Verilog backend requires [Yosys][] 0.9 or a newer version.
-
-The development of nMigen has been supported by [M-Labs][] and [LambdaConcept][].
-=======
 The development of nMigen has been supported by [SymbioticEDA][], [LambdaConcept][] and [M-Labs][].
->>>>>>> 66f4510c
 
 [migen]: https://m-labs.hk/migen
 [yosys]: http://www.clifford.at/yosys/
