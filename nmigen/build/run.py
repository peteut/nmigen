--- conflicted
+++ resolved
@@ -137,19 +137,11 @@
                 # On Windows, a named temporary file (as created by Python) is not accessible to
                 # others if it's still open within the Python process, so we close it and delete
                 # it manually.
-<<<<<<< HEAD
                 with closing(tempfile.NamedTemporaryFile(
-                    prefix="nmigen_", suffix="_" + filename, delete=False)) as file:
+                    prefix="nmigen_",
+                    suffix="_" + os.path.basename(filename), delete=False)) as file:
                     files.append(file)
                     file.write(self.get(filename))
-=======
-                file = tempfile.NamedTemporaryFile(
-                    prefix="nmigen_", suffix="_" + os.path.basename(filename),
-                    delete=False)
-                files.append(file)
-                file.write(self.get(filename))
-                file.close()
->>>>>>> 6e29fbcc
 
             if len(files) == 0:
                 return (yield)
