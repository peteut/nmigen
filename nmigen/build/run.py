--- conflicted
+++ resolved
@@ -106,12 +106,7 @@
 
             return LocalBuildProducts(os.getcwd())
 
-<<<<<<< HEAD
-=======
-        finally:
-            os.chdir(cwd)
-
-    def execute_remote_ssh(self, *, connect_to = {}, root, run_script=True):
+    def execute_remote_ssh(self, *, connect_to={}, root, run_script=True):
         """
         Execute build plan using the remote SSH strategy. Files from the build
         plan are transferred via SFTP to the directory ``root`` on a  remote
@@ -187,7 +182,6 @@
 
         return RemoteSSHBuildProducts(connect_to, root)
 
->>>>>>> 47ecc162
     def execute(self):
         """
         Execute build plan using the default strategy. Use one of the ``execute_*`` methods
