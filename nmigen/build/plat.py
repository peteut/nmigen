--- conflicted
+++ resolved
@@ -157,27 +157,6 @@
                 add_pin_fragment(
                     pin, self.get_input_output(pin, port, attrs, invert))
 
-<<<<<<< HEAD
-        for pin, p_port, n_port, attrs, invert in \
-                self.iter_differential_pins():
-            if pin.dir == "i":
-                add_pin_fragment(
-                    pin,
-                    self.get_diff_input(pin, p_port, n_port, attrs, invert))
-            if pin.dir == "o":
-                add_pin_fragment(
-                    pin,
-                    self.get_diff_output(pin, p_port, n_port, attrs, invert))
-            if pin.dir == "oe":
-                add_pin_fragment(
-                    pin,
-                    self.get_diff_tristate(pin, p_port, n_port, attrs, invert))
-            if pin.dir == "io":
-                add_pin_fragment(
-                    pin,
-                    self.get_diff_input_output(
-                        pin, p_port, n_port, attrs, invert))
-=======
         for pin, port, attrs, invert in self.iter_differential_pins():
             if pin.dir == "i":
                 add_pin_fragment(pin, self.get_diff_input(pin, port, attrs, invert))
@@ -187,7 +166,6 @@
                 add_pin_fragment(pin, self.get_diff_tristate(pin, port, attrs, invert))
             if pin.dir == "io":
                 add_pin_fragment(pin, self.get_diff_input_output(pin, port, attrs, invert))
->>>>>>> 47ecc162
 
         fragment._propagate_ports(ports=self.iter_ports(), all_undef_as_ports=False)
         return self.toolchain_prepare(fragment, name, **kwargs)
