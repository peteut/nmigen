--- conflicted
+++ resolved
@@ -881,18 +881,9 @@
     return module.name, port_map
 
 
-<<<<<<< HEAD
-def convert(fragment, name="top", **kwargs):
-    with_meta = kwargs.pop("with_meta", False)
-    fragment = ir.Fragment.get(fragment, platform=None).prepare(**kwargs)
-=======
 def convert(fragment, name="top", platform=None, **kwargs):
     fragment = ir.Fragment.get(fragment, platform).prepare(**kwargs)
->>>>>>> b45c5119
     builder = _Builder()
     module_name, port_map = convert_fragment(
         builder, fragment, hierarchy=(name,))
-    if with_meta is True:
-        return str(builder), module_name, port_map
-    else:
-        return str(builder)+    return str(builder)