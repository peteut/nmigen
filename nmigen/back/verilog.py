<<<<<<< HEAD
import re
import subprocess
import itertools

from .._toolchain import require_tool
=======
from .._toolchain.yosys import *
>>>>>>> 47ecc162
from . import rtlil


__all__ = ["YosysError", "convert", "convert_fragment"]


<<<<<<< HEAD
class YosysError(Exception):
    pass


def _yosys_version():
    yosys_path = require_tool("yosys")
    version = subprocess.check_output([yosys_path, "-V"], encoding="utf-8")
    # If Yosys is built with Verific, then Verific license information is printed first.
    # See below for details.
    m = re.search(r"^Yosys ([\d.]+)(?:\+(\d+))?", version, flags=re.M)
    tag, offset = m[1], m[2] or 0
    return tuple(map(int, tag.split("."))), offset


def _convert_rtlil_text(rtlil_text, *,
                        strip_internal_attrs=False, write_verilog_opts=()):
    version, offset = _yosys_version()
    if version < (0, 9):
        raise YosysError("Yosys {}.{} is not supported".format(*version))
=======
def _convert_rtlil_text(rtlil_text, *, strip_internal_attrs=False, write_verilog_opts=()):
    # this version requirement needs to be synchronized with the one in setup.py!
    yosys = find_yosys(lambda ver: ver >= (0, 9))
    yosys_version = yosys.version()

    script = []
    script.append("read_ilang <<rtlil\n{}\nrtlil".format(rtlil_text))

    if yosys_version >= (0, 9, 3527):
        # Yosys >=0.9+3527 (since commit 656ee70f) supports the `-nomux` option for the `proc`
        # script pass. Because the individual `proc_*` passes are not a stable interface,
        # `proc -nomux` is used instead, if available.
        script.append("delete w:$verilog_initial_trigger")
        script.append("proc -nomux")
    else:
        # On earlier versions, use individual `proc_*` passes; this is a known range of Yosys
        # versions and we know it's compatible with what nMigen does.
        script.append("proc_init")
        script.append("proc_arst")
        script.append("proc_dff")
        script.append("proc_clean")
    script.append("memory_collect")
>>>>>>> 47ecc162

    if strip_internal_attrs:
        attr_map = []
        attr_map.append("-remove generator")
        attr_map.append("-remove top")
        attr_map.append("-remove src")
        attr_map.append("-remove nmigen.hierarchy")
        attr_map.append("-remove nmigen.decoding")
        script.append("attrmap {}".format(" ".join(attr_map)))
        script.append("attrmap -modattr {}".format(" ".join(attr_map)))

<<<<<<< HEAD
    script = """
# Convert nMigen's RTLIL to readable Verilog.
read_ilang <<rtlil
{}
rtlil
{prune}delete w:$verilog_initial_trigger
{prune}proc_prune
proc_init
proc_arst
proc_dff
proc_clean
memory_collect
attrmap {attr_map}
attrmap -modattr {attr_map}
write_verilog -norename {write_verilog_opts}
""".format(rtlil_text,
           prune="# " if version == (0, 9) and offset == 0 else "",
           attr_map=" ".join(attr_map),
           write_verilog_opts=" ".join(write_verilog_opts))

    popen = subprocess.Popen([require_tool("yosys"), "-q", "-"],
                             stdin=subprocess.PIPE,
                             stdout=subprocess.PIPE,
                             stderr=subprocess.PIPE,
                             encoding="utf-8")
    verilog_text, error = popen.communicate(script)
    if popen.returncode:
        raise YosysError(error.strip())
    else:
        # If Yosys is built with an evaluation version of Verific, then Verific license information 
        # is printed first. It consists of empty lines and lines starting with `--`, which are not
        # valid at the start of a Verilog file, and thus may be reliably removed.
        verilog_text = "\n".join(itertools.dropwhile(
            lambda x: x == "" or x.startswith("--"),
            verilog_text.splitlines()
        ))
        return verilog_text
=======
    script.append("write_verilog -norename {}".format(" ".join(write_verilog_opts)))

    return yosys.run(["-q", "-"], "\n".join(script),
        # At the moment, Yosys always shows a warning indicating that not all processes can be
        # translated to Verilog. We carefully emit only the processes that *can* be translated, and
        # squash this warning. Once Yosys' write_verilog pass is fixed, we should remove this.
        ignore_warnings=True)
>>>>>>> 47ecc162


def convert_fragment(*args, strip_internal_attrs=False, **kwargs):
    rtlil_text, name_map = rtlil.convert_fragment(*args, **kwargs)
    return _convert_rtlil_text(
        rtlil_text, strip_internal_attrs=strip_internal_attrs), name_map


def convert(*args, strip_internal_attrs=False, **kwargs):
    rtlil_text = rtlil.convert(*args, **kwargs)
    return _convert_rtlil_text(
        rtlil_text, strip_internal_attrs=strip_internal_attrs)<|MERGE_RESOLUTION|>--- conflicted
+++ resolved
@@ -1,39 +1,10 @@
-<<<<<<< HEAD
-import re
-import subprocess
-import itertools
-
-from .._toolchain import require_tool
-=======
 from .._toolchain.yosys import *
->>>>>>> 47ecc162
 from . import rtlil
 
 
 __all__ = ["YosysError", "convert", "convert_fragment"]
 
 
-<<<<<<< HEAD
-class YosysError(Exception):
-    pass
-
-
-def _yosys_version():
-    yosys_path = require_tool("yosys")
-    version = subprocess.check_output([yosys_path, "-V"], encoding="utf-8")
-    # If Yosys is built with Verific, then Verific license information is printed first.
-    # See below for details.
-    m = re.search(r"^Yosys ([\d.]+)(?:\+(\d+))?", version, flags=re.M)
-    tag, offset = m[1], m[2] or 0
-    return tuple(map(int, tag.split("."))), offset
-
-
-def _convert_rtlil_text(rtlil_text, *,
-                        strip_internal_attrs=False, write_verilog_opts=()):
-    version, offset = _yosys_version()
-    if version < (0, 9):
-        raise YosysError("Yosys {}.{} is not supported".format(*version))
-=======
 def _convert_rtlil_text(rtlil_text, *, strip_internal_attrs=False, write_verilog_opts=()):
     # this version requirement needs to be synchronized with the one in setup.py!
     yosys = find_yosys(lambda ver: ver >= (0, 9))
@@ -56,7 +27,6 @@
         script.append("proc_dff")
         script.append("proc_clean")
     script.append("memory_collect")
->>>>>>> 47ecc162
 
     if strip_internal_attrs:
         attr_map = []
@@ -68,45 +38,6 @@
         script.append("attrmap {}".format(" ".join(attr_map)))
         script.append("attrmap -modattr {}".format(" ".join(attr_map)))
 
-<<<<<<< HEAD
-    script = """
-# Convert nMigen's RTLIL to readable Verilog.
-read_ilang <<rtlil
-{}
-rtlil
-{prune}delete w:$verilog_initial_trigger
-{prune}proc_prune
-proc_init
-proc_arst
-proc_dff
-proc_clean
-memory_collect
-attrmap {attr_map}
-attrmap -modattr {attr_map}
-write_verilog -norename {write_verilog_opts}
-""".format(rtlil_text,
-           prune="# " if version == (0, 9) and offset == 0 else "",
-           attr_map=" ".join(attr_map),
-           write_verilog_opts=" ".join(write_verilog_opts))
-
-    popen = subprocess.Popen([require_tool("yosys"), "-q", "-"],
-                             stdin=subprocess.PIPE,
-                             stdout=subprocess.PIPE,
-                             stderr=subprocess.PIPE,
-                             encoding="utf-8")
-    verilog_text, error = popen.communicate(script)
-    if popen.returncode:
-        raise YosysError(error.strip())
-    else:
-        # If Yosys is built with an evaluation version of Verific, then Verific license information 
-        # is printed first. It consists of empty lines and lines starting with `--`, which are not
-        # valid at the start of a Verilog file, and thus may be reliably removed.
-        verilog_text = "\n".join(itertools.dropwhile(
-            lambda x: x == "" or x.startswith("--"),
-            verilog_text.splitlines()
-        ))
-        return verilog_text
-=======
     script.append("write_verilog -norename {}".format(" ".join(write_verilog_opts)))
 
     return yosys.run(["-q", "-"], "\n".join(script),
@@ -114,7 +45,6 @@
         # translated to Verilog. We carefully emit only the processes that *can* be translated, and
         # squash this warning. Once Yosys' write_verilog pass is fixed, we should remove this.
         ignore_warnings=True)
->>>>>>> 47ecc162
 
 
 def convert_fragment(*args, strip_internal_attrs=False, **kwargs):
