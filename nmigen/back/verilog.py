--- conflicted
+++ resolved
@@ -11,12 +11,7 @@
     pass
 
 
-<<<<<<< HEAD
-def convert(*args, **kwargs):
-    with_meta = kwargs.get("with_meta", False)
-=======
 def convert(*args, strip_src=False, **kwargs):
->>>>>>> 744e33f4
     try:
         popen = subprocess.Popen([os.getenv("YOSYS", "yosys"), "-q", "-"],
             stdin=subprocess.PIPE,
@@ -30,19 +25,13 @@
         else:
             raise YosysError("Could not find Yosys in PATH. Place `yosys` in PATH or specify "
                              "path explicitly via the YOSYS environment variable") from e
-    if with_meta is True:
-        il_text, module_name, port_map = rtlil.convert(*args, **kwargs)
-    else:
-        il_text = rtlil.convert(*args, **kwargs)
+    il_text = rtlil.convert(*args, **kwargs)
 
-<<<<<<< HEAD
-=======
     attr_map = []
     if strip_src:
         attr_map.append("-remove src")
 
     il_text = rtlil.convert(*args, **kwargs)
->>>>>>> 744e33f4
     verilog_text, error = popen.communicate("""
 # Convert nMigen's RTLIL to readable Verilog.
 read_ilang <<rtlil
@@ -59,7 +48,4 @@
     if popen.returncode:
         raise YosysError(error.strip())
     else:
-        if with_meta is True:
-            return verilog_text, module_name, port_map
-        else:
-            return verilog_text+        return verilog_text