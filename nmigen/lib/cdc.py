from .._utils import deprecated
from .. import *
from ..tools import _dispatchable


__all__ = ["FFSynchronizer", "ResetSynchronizer"]
# TODO(nmigen-0.2): remove this
__all__ += ["MultiReg"]


def _check_stages(stages):
    if not isinstance(stages, int) or stages < 1:
        raise TypeError("Synchronization stage count must be a positive integer, not {!r}"
                        .format(stages))
    if stages < 2:
        raise ValueError("Synchronization stage count may not safely be less than 2")


class FFSynchronizer(Elaboratable):
    """Resynchronise a signal to a different clock domain.

    Consists of a chain of flip-flops. Eliminates metastabilities at the output, but provides
    no other guarantee as to the safe domain-crossing of a signal.

    Parameters
    ----------
    i : Signal(n), in
        Signal to be resynchronised.
    o : Signal(n), out
        Signal connected to synchroniser output.
    o_domain : str
        Name of output clock domain.
    reset : int
        Reset value of the flip-flops. On FPGAs, even if ``reset_less`` is True,
        the :class:`FFSynchronizer` is still set to this value during initialization.
    reset_less : bool
        If ``True`` (the default), this :class:`FFSynchronizer` is unaffected by ``o_domain``
        reset. See "Note on Reset" below.
    stages : int
        Number of synchronization stages between input and output. The lowest safe number is 2,
        with higher numbers reducing MTBF further, at the cost of increased latency.
    max_input_delay : None or float
        Maximum delay from the input signal's clock to the first synchronization stage, in seconds.
        If specified and the platform does not support it, elaboration will fail.

    Platform override
    -----------------
    Define the ``get_ff_sync`` platform method to override the implementation of
    :class:`FFSynchronizer`, e.g. to instantiate library cells directly.

    Note on Reset
    -------------
    :class:`FFSynchronizer` is non-resettable by default. Usually this is the safest option;
    on FPGAs the :class:`FFSynchronizer` will still be initialized to its ``reset`` value when
    the FPGA loads its configuration.

    However, in designs where the value of the :class:`FFSynchronizer` must be valid immediately
    after reset, consider setting ``reset_less`` to False if any of the following is true:

    - You are targeting an ASIC, or an FPGA that does not allow arbitrary initial flip-flop states;
    - Your design features warm (non-power-on) resets of ``o_domain``, so the one-time
      initialization at power on is insufficient;
    - Your design features a sequenced reset, and the :class:`FFSynchronizer` must maintain
      its reset value until ``o_domain`` reset specifically is deasserted.

    :class:`FFSynchronizer` is reset by the ``o_domain`` reset only.
    """
    def __init__(self, i, o, *, o_domain="sync", reset=0, reset_less=True, stages=2,
                 max_input_delay=None):
        _check_stages(stages)

        self.i = i
        self.o = o

        self._reset      = reset
        self._reset_less = reset_less
        self._o_domain   = o_domain
        self._stages     = stages

        self._max_input_delay = max_input_delay

    @_dispatchable("get_multi_reg")
    def elaborate(self, platform):
<<<<<<< HEAD
=======
        if hasattr(platform, "get_ff_sync"):
            return platform.get_ff_sync(self)

        if self._max_input_delay is not None:
            raise NotImplementedError("Platform '{}' does not support constraining input delay "
                                      "for FFSynchronizer"
                                      .format(type(platform).__name__))

>>>>>>> 5a4f18d9
        m = Module()
        flops = [Signal(self.i.shape(), name="stage{}".format(index),
                        reset=self._reset, reset_less=self._reset_less)
                 for index in range(self._stages)]
        for i, o in zip((self.i, *flops), flops):
            m.d[self._o_domain] += o.eq(i)
        m.d.comb += self.o.eq(flops[-1])
        return m


# TODO(nmigen-0.2): remove this
MultiReg = deprecated("instead of `MultiReg`, use `FFSynchronizer`")(FFSynchronizer)


class ResetSynchronizer(Elaboratable):
    """Synchronize deassertion of a clock domain reset.

    The reset of the clock domain driven by the :class:`ResetSynchronizer` is asserted
    asynchronously and deasserted synchronously, eliminating metastability during deassertion.

    The driven clock domain could use a reset that is asserted either synchronously or
    asynchronously; a reset is always deasserted synchronously. A domain with an asynchronously
    asserted reset is useful if the clock of the domain may be gated, yet the domain still
    needs to be reset promptly; otherwise, synchronously asserted reset (the default) should
    be used.

    Parameters
    ----------
    arst : Signal(1), out
        Asynchronous reset signal, to be synchronized.
    domain : str
        Name of clock domain to reset.
    stages : int, >=2
        Number of synchronization stages between input and output. The lowest safe number is 2,
        with higher numbers reducing MTBF further, at the cost of increased deassertion latency.
    max_input_delay : None or float
        Maximum delay from the input signal's clock to the first synchronization stage, in seconds.
        If specified and the platform does not support it, elaboration will fail.

    Platform override
    -----------------
    Define the ``get_reset_sync`` platform method to override the implementation of
    :class:`ResetSynchronizer`, e.g. to instantiate library cells directly.
    """
    def __init__(self, arst, *, domain="sync", stages=2, max_input_delay=None):
        _check_stages(stages)

        self.arst = arst

        self._domain = domain
        self._stages = stages

        self._max_input_delay = None

    @_dispatchable("get_reset_sync")
    def elaborate(self, platform):
<<<<<<< HEAD
=======
        if hasattr(platform, "get_reset_sync"):
            return platform.get_reset_sync(self)

        if self._max_input_delay is not None:
            raise NotImplementedError("Platform '{}' does not support constraining input delay "
                                      "for ResetSynchronizer"
                                      .format(type(platform).__name__))

>>>>>>> 5a4f18d9
        m = Module()
        m.domains += ClockDomain("reset_sync", async_reset=True, local=True)
        flops = [Signal(1, name="stage{}".format(index), reset=1)
                 for index in range(self._stages)]
        for i, o in zip((0, *flops), flops):
            m.d.reset_sync += o.eq(i)
        m.d.comb += [
            ClockSignal("reset_sync").eq(ClockSignal(self._domain)),
            ResetSignal("reset_sync").eq(self.arst),
            ResetSignal(self._domain).eq(flops[-1])
        ]
        return m<|MERGE_RESOLUTION|>--- conflicted
+++ resolved
@@ -1,6 +1,6 @@
 from .._utils import deprecated
 from .. import *
-from ..tools import _dispatchable
+from .._utils import _dispatchable
 
 
 __all__ = ["FFSynchronizer", "ResetSynchronizer"]
@@ -72,26 +72,20 @@
         self.i = i
         self.o = o
 
-        self._reset      = reset
+        self._reset = reset
         self._reset_less = reset_less
-        self._o_domain   = o_domain
-        self._stages     = stages
+        self._o_domain = o_domain
+        self._stages = stages
 
         self._max_input_delay = max_input_delay
 
-    @_dispatchable("get_multi_reg")
+    @_dispatchable("get_ff_sync")
     def elaborate(self, platform):
-<<<<<<< HEAD
-=======
-        if hasattr(platform, "get_ff_sync"):
-            return platform.get_ff_sync(self)
-
         if self._max_input_delay is not None:
             raise NotImplementedError("Platform '{}' does not support constraining input delay "
                                       "for FFSynchronizer"
                                       .format(type(platform).__name__))
 
->>>>>>> 5a4f18d9
         m = Module()
         flops = [Signal(self.i.shape(), name="stage{}".format(index),
                         reset=self._reset, reset_less=self._reset_less)
@@ -148,17 +142,11 @@
 
     @_dispatchable("get_reset_sync")
     def elaborate(self, platform):
-<<<<<<< HEAD
-=======
-        if hasattr(platform, "get_reset_sync"):
-            return platform.get_reset_sync(self)
-
         if self._max_input_delay is not None:
             raise NotImplementedError("Platform '{}' does not support constraining input delay "
                                       "for ResetSynchronizer"
                                       .format(type(platform).__name__))
 
->>>>>>> 5a4f18d9
         m = Module()
         m.domains += ClockDomain("reset_sync", async_reset=True, local=True)
         flops = [Signal(1, name="stage{}".format(index), reset=1)
