--- conflicted
+++ resolved
@@ -141,10 +141,8 @@
 
         self._max_input_delay = max_input_delay
 
-    def elaborate(self, platform):
-        if hasattr(platform, "get_async_ff_sync"):
-            return platform.get_async_ff_sync(self)
-
+    @_dispatchable("get_async_ff_sync")
+    def elaborate(self, platform):
         if self._max_input_delay is not None:
             raise NotImplementedError("Platform '{}' does not support constraining input delay "
                                       "for AsyncFFSynchronizer"
@@ -212,16 +210,9 @@
 
     @_dispatchable("get_reset_sync")
     def elaborate(self, platform):
-<<<<<<< HEAD
-        if self._max_input_delay is not None:
-            raise NotImplementedError("Platform '{}' does not support constraining input delay "
-                                      "for ResetSynchronizer"
-                                      .format(type(platform).__name__))
-=======
         return AsyncFFSynchronizer(self.arst, ResetSignal(self._domain), domain=self._domain,
                 stages=self._stages, max_input_delay=self._max_input_delay)
 
->>>>>>> 6e29fbcc
 
 class PulseSynchronizer(Elaboratable):
     """A one-clock pulse on the input produces a one-clock pulse on the output.
