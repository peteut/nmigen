import types
from .. import *
from ..hdl.rec import *


__all__ = ["pin_layout", "Pin",
           "DifferentialInput", "DifferentialOutput", "DDRInput", "DDROutput"]


def pin_layout(width, dir, xdr=0):
    """
    Layout of the platform interface of a pin or several pins, which may be used inside
    user-defined records.

    See :class:`Pin` for details.
    """
    if not isinstance(width, int) or width < 1:
        raise TypeError("Width must be a positive integer, not '{!r}'"
                        .format(width))
    if dir not in ("i", "o", "oe", "io"):
        raise TypeError("Direction must be one of \"i\", \"o\", \"io\", or \"oe\", not '{!r}'"""
                        .format(dir))
    if not isinstance(xdr, int) or xdr < 0:
        raise TypeError("Gearing ratio must be a non-negative integer, not '{!r}'"
                        .format(xdr))

    fields = []
    if dir in ("i", "io"):
        if xdr > 0:
            fields.append(("i_clk", 1))
        if xdr in (0, 1):
            fields.append(("i", width))
        else:
            for n in range(xdr):
                fields.append(("i{}".format(n), width))
    if dir in ("o", "oe", "io"):
        if xdr > 0:
            fields.append(("o_clk", 1))
        if xdr in (0, 1):
            fields.append(("o", width))
        else:
            for n in range(xdr):
                fields.append(("o{}".format(n), width))
    if dir in ("oe", "io"):
        fields.append(("oe", 1))
    return Layout(fields)


class Pin(Record):
    """
    An interface to an I/O buffer or a group of them that provides uniform access to input, output,
    or tristate buffers that may include a 1:n gearbox. (A 1:2 gearbox is typically called "DDR".)

    A :class:`Pin` is identical to a :class:`Record` that uses the corresponding :meth:`pin_layout`
    except that it allos accessing the parameters like ``width`` as attributes. It is legal to use
    a plain :class:`Record` anywhere a :class:`Pin` is used, provided that these attributes are
    not necessary.

    Parameters
    ----------
    width : int
        Width of the ``i``/``iN`` and ``o``/``oN`` signals.
    dir : ``"i"``, ``"o"``, ``"io"``, ``"oe"``
        Direction of the buffers. If ``"i"`` is specified, only the ``i``/``iN`` signals are
        present. If ``"o"`` is specified, only the ``o``/``oN`` signals are present. If ``"oe"`` is
        specified, the ``o``/``oN`` signals are present, and an ``oe`` signal is present.
        If ``"io"`` is specified, both the ``i``/``iN`` and ``o``/``oN`` signals are present, and
        an ``oe`` signal is present.
    xdr : int
        Gearbox ratio. If equal to 0, the I/O buffer is combinatorial, and only ``i``/``o``
        signals are present. If equal to 1, the I/O buffer is SDR, and only ``i``/``o`` signals are
        present. If greater than 1, the I/O buffer includes a gearbox, and ``iN``/``oN`` signals
        are present instead, where ``N in range(0, N)``. For example, if ``xdr=2``, the I/O buffer
        is DDR; the signal ``i0`` reflects the value at the rising edge, and the signal ``i1``
        reflects the value at the falling edge.
    name : str
        Name of the underlying record.

    Attributes
    ----------
    i_clk:
        I/O buffer input clock. Synchronizes `i*`. Present if ``xdr`` is nonzero.
    i : Signal, out
        I/O buffer input, without gearing. Present if ``dir="i"`` or ``dir="io"``, and ``xdr`` is
        equal to 0 or 1.
    i0, i1, ... : Signal, out
        I/O buffer inputs, with gearing. Present if ``dir="i"`` or ``dir="io"``, and ``xdr`` is
        greater than 1.
    o_clk:
        I/O buffer output clock. Synchronizes `o*`, including `oe`. Present if ``xdr`` is nonzero.
    o : Signal, in
        I/O buffer output, without gearing. Present if ``dir="o"`` or ``dir="io"``, and ``xdr`` is
<<<<<<< HEAD
        greater than 1.
=======
        equal to 0 or 1.
>>>>>>> b45c5119
    o0, o1, ... : Signal, in
        I/O buffer outputs, with gearing. Present if ``dir="o"`` or ``dir="io"``, and ``xdr`` is
        greater than 1.
    oe : Signal, in
        I/O buffer output enable. Present if ``dir="io"`` or ``dir="oe"``. Buffers generally
        cannot change direction more than once per cycle, so at most one output enable signal
        is present.
    """
    def __init__(self, width, dir, xdr=0, name=None):
        self.width = width
        self.dir   = dir
        self.xdr   = xdr

        super().__init__(pin_layout(self.width, self.dir, self.xdr), name=name)


class DifferentialInput(Elaboratable, types.SimpleNamespace):
    def __init__(self, shape=None, min=None, max=None, name=None):
        i_p = Signal(shape, min=min, max=max, name=name and name + "_i_p")
        i_n = Signal(shape, min=min, max=max, name=name and name + "_i_n")
        o = Signal(shape, min=min, max=max, name=name and name + "_o")
        super().__init__(**locals())

    def __len__(self):
        return len(self.i_p)

    def elaborate(self, platform):
        try:
            return platform.get_differential_input(self)
        except AttributeError:
            raise NotImplementedError("{} not implemented by {!r}".format(
                self.__class__.__name__, platform))


class DifferentialOutput(Elaboratable, types.SimpleNamespace):
    def __init__(self, shape=None, min=None, max=None, name=None):
        o_p = Signal(shape, min=min, max=max, name=name and name + "_o_p")
        o_n = Signal(shape, min=min, max=max, name=name and name + "_o_n")
        i = Signal(shape, min=min, max=max, name=name and name + "_i")
        super().__init__(**locals())

    def __len__(self):
        return len(self.i)

    def elaborate(self, platform):
        try:
            return platform.get_differential_output(self)
        except AttributeError:
            raise NotImplementedError("{} not implemented by {!r}".format(
                self.__class__.__name__, platform))


class DDRInput(Elaboratable, types.SimpleNamespace):
    def __init__(self, shape=None, min=None, max=None, name=None,
                 domain="sync"):
        i = Signal(shape, min=min, max=max, name=name and name + "_i")
        o1 = Signal(shape, min=min, max=max, name=name and name + "_o1")
        o2 = Signal(shape, min=min, max=max, name=name and name + "_o2")
        domain = domain
        super().__init__(**locals())

    def __len__(self):
        return len(self.i)

    def elaborate(self, platform):
        try:
            return platform.get_ddr_input(self)
        except AttributeError:
            raise NotImplementedError("{} not implemented by {!r}".format(
                self.__class__.__name__, platform))


class DDROutput(Elaboratable, types.SimpleNamespace):
    def __init__(self, shape=None, min=None, max=None, name=None,
                 domain="sync"):
        i1 = Signal(shape, min=min, max=max, name=name and name + "_i1")
        i2 = Signal(shape, min=min, max=max, name=name and name + "_i2")
        o = Signal(shape, min=min, max=max, name=name and name + "_o")
        domain = domain
        super().__init__(**locals())

    def __len__(self):
        return len(self.i1)

    def elaborate(self, platform):
        try:
            return platform.get_ddr_output(self)
        except AttributeError:
            raise NotImplementedError("{} not implemented by {!r}".format(
                self.__class__.__name__, platform))<|MERGE_RESOLUTION|>--- conflicted
+++ resolved
@@ -90,11 +90,7 @@
         I/O buffer output clock. Synchronizes `o*`, including `oe`. Present if ``xdr`` is nonzero.
     o : Signal, in
         I/O buffer output, without gearing. Present if ``dir="o"`` or ``dir="io"``, and ``xdr`` is
-<<<<<<< HEAD
-        greater than 1.
-=======
         equal to 0 or 1.
->>>>>>> b45c5119
     o0, o1, ... : Signal, in
         I/O buffer outputs, with gearing. Present if ``dir="o"`` or ``dir="io"``, and ``xdr`` is
         greater than 1.
