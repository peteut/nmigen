import types
from .. import *
from ..hdl.rec import *


<<<<<<< HEAD
__all__ = ["TSTriple", "Tristate", "DifferentialInput", "DifferentialOutput",
           "DDRInput", "DDROutput"]
=======
__all__ = ["pin_layout", "Pin"]
>>>>>>> aed20621


def pin_layout(width, dir, xdr=1):
    """
    Layout of the platform interface of a pin or several pins, which may be used inside
    user-defined records.

    See :class:`Pin` for details.
    """
    if not isinstance(width, int) or width < 1:
        raise TypeError("Width must be a positive integer, not '{!r}'"
                        .format(width))
    if dir not in ("i", "o", "io"):
        raise TypeError("Direction must be one of \"i\", \"o\" or \"io\", not '{!r}'"""
                        .format(dir))
    if not isinstance(xdr, int) or xdr < 1:
        raise TypeError("Gearing ratio must be a positive integer, not '{!r}'"
                        .format(xdr))

    fields = []
    if dir in ("i", "io"):
        if xdr == 1:
            fields.append(("i", width))
        else:
            for n in range(xdr):
                fields.append(("i{}".format(n), width))
    if dir in ("o", "io"):
        if xdr == 1:
            fields.append(("o", width))
        else:
            for n in range(xdr):
                fields.append(("o{}".format(n), width))
    if dir == "io":
        fields.append(("oe", 1))
    return Layout(fields)


class Pin(Record):
    """
    An interface to an I/O buffer or a group of them that provides uniform access to input, output,
    or tristate buffers that may include a 1:n gearbox. (A 1:2 gearbox is typically called "DDR".)

    A :class:`Pin` is identical to a :class:`Record` that uses the corresponding :meth:`pin_layout`
    except that it allos accessing the parameters like ``width`` as attributes. It is legal to use
    a plain :class:`Record` anywhere a :class:`Pin` is used, provided that these attributes are
    not necessary.

    Parameters
    ----------
    width : int
        Width of the ``i``/``iN`` and ``o``/``oN`` signals.
    dir : ``"i"``, ``"o"``, ``"io"``
        Direction of the buffers. If ``"i"`` is specified, only the ``i``/``iN`` signals are
        present. If ``"o"`` is specified, only the ``o``/``oN`` signals are present. If ``"io"``
        is specified, both the ``i``/``iN`` and ``o``/``oN`` signals are present, and an ``oe``
        signal is present.
    xdr : int
        Gearbox ratio. If equal to 1, the I/O buffer is SDR, and only ``i``/``o`` signals are
        present. If greater than 1, the I/O buffer includes a gearbox, and ``iN``/``oN`` signals
        are present instead, where ``N in range(0, N)``. For example, if ``xdr=2``, the I/O buffer
        is DDR; the signal ``i0`` reflects the value at the rising edge, and the signal ``i1``
        reflects the value at the falling edge.

    Attributes
    ----------
    i : Signal, out
        I/O buffer input, without gearing. Present if ``dir="i"`` or ``dir="io"``, and ``xdr`` is
        equal to 1.
    i0, i1, ... : Signal, out
        I/O buffer inputs, with gearing. Present if ``dir="i"`` or ``dir="io"``, and ``xdr`` is
        greater than 1.
    o : Signal, in
        I/O buffer output, without gearing. Present if ``dir="o"`` or ``dir="io"``, and ``xdr`` is
        equal to 1.
    o0, o1, ... : Signal, in
        I/O buffer outputs, with gearing. Present if ``dir="o"`` or ``dir="io"``, and ``xdr`` is
        greater than 1.
    oe : Signal, in
        I/O buffer output enable. Present if ``dir="io"``. Buffers generally cannot change
        direction more than once per cycle, so at most one output enable signal is present.
    """
    def __init__(self, width, dir, xdr=1):
        self.width = width
        self.dir   = dir
        self.xdr   = xdr

<<<<<<< HEAD
        f = m.elaborate(platform)
        f.flatten = True
        return f


class DifferentialInput(types.SimpleNamespace):
    def __init__(self, shape=None, min=None, max=None, name=None):
        i_p = Signal(shape, min=min, max=max, name=name and name + "_i_p")
        i_n = Signal(shape, min=min, max=max, name=name and name + "_i_n")
        o = Signal(shape, min=min, max=max, name=name and name + "_o")
        super().__init__(**locals())

    def __len__(self):
        return len(self.i_p)

    def elaborate(self, platform):
        try:
            return platform.get_differential_input(self)
        except AttributeError:
            raise NotImplementedError("{} not implemented by {!r}".format(
                self.__class__.__name__, platform))


class DifferentialOutput(types.SimpleNamespace):
    def __init__(self, shape=None, min=None, max=None, name=None):
        o_p = Signal(shape, min=min, max=max, name=name and name + "_o_p")
        o_n = Signal(shape, min=min, max=max, name=name and name + "_o_n")
        i = Signal(shape, min=min, max=max, name=name and name + "_i")
        super().__init__(**locals())

    def __len__(self):
        return len(self.i)

    def elaborate(self, platform):
        try:
            return platform.get_differential_output(self)
        except AttributeError:
            raise NotImplementedError("{} not implemented by {!r}".format(
                self.__class__.__name__, platform))


class DDRInput(types.SimpleNamespace):
    def __init__(self, shape=None, min=None, max=None, name=None,
                 domain="sync"):
        i = Signal(shape, min=min, max=max, name=name and name + "_i")
        o1 = Signal(shape, min=min, max=max, name=name and name + "_o1")
        o2 = Signal(shape, min=min, max=max, name=name and name + "_o2")
        domain = domain
        super().__init__(**locals())

    def __len__(self):
        return len(self.i)

    def elaborate(self, platform):
        try:
            return platform.get_ddr_input(self)
        except AttributeError:
            raise NotImplementedError("{} not implemented by {!r}".format(
                self.__class__.__name__, platform))


class DDROutput(types.SimpleNamespace):
    def __init__(self, shape=None, min=None, max=None, name=None,
                 domain="sync"):
        i1 = Signal(shape, min=min, max=max, name=name and name + "_i1")
        i2 = Signal(shape, min=min, max=max, name=name and name + "_i2")
        o = Signal(shape, min=min, max=max, name=name and name + "_o")
        domain = domain
        super().__init__(**locals())

    def __len__(self):
        return len(self.i1)

    def elaborate(self, platform):
        try:
            return platform.get_ddr_output(self)
        except AttributeError:
            raise NotImplementedError("{} not implemented by {!r}".format(
                self.__class__.__name__, platform))
=======
        super().__init__(pin_layout(self.width, self.dir, self.xdr))
>>>>>>> aed20621
<|MERGE_RESOLUTION|>--- conflicted
+++ resolved
@@ -3,12 +3,8 @@
 from ..hdl.rec import *
 
 
-<<<<<<< HEAD
-__all__ = ["TSTriple", "Tristate", "DifferentialInput", "DifferentialOutput",
-           "DDRInput", "DDROutput"]
-=======
-__all__ = ["pin_layout", "Pin"]
->>>>>>> aed20621
+__all__ = ["pin_layout", "Pin",
+           "DifferentialInput", "DifferentialOutput", "DDRInput", "DDROutput"]
 
 
 def pin_layout(width, dir, xdr=1):
@@ -82,7 +78,7 @@
         greater than 1.
     o : Signal, in
         I/O buffer output, without gearing. Present if ``dir="o"`` or ``dir="io"``, and ``xdr`` is
-        equal to 1.
+        greater than 1.
     o0, o1, ... : Signal, in
         I/O buffer outputs, with gearing. Present if ``dir="o"`` or ``dir="io"``, and ``xdr`` is
         greater than 1.
@@ -95,7 +91,7 @@
         self.dir   = dir
         self.xdr   = xdr
 
-<<<<<<< HEAD
+        super().__init__(pin_layout(self.width, self.dir, self.xdr))
         f = m.elaborate(platform)
         f.flatten = True
         return f
@@ -174,7 +170,4 @@
             return platform.get_ddr_output(self)
         except AttributeError:
             raise NotImplementedError("{} not implemented by {!r}".format(
-                self.__class__.__name__, platform))
-=======
-        super().__init__(pin_layout(self.width, self.dir, self.xdr))
->>>>>>> aed20621
+                self.__class__.__name__, platform))