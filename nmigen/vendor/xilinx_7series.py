from abc import abstractproperty

from ..hdl import *
from ..lib.cdc import ResetSynchronizer
from ..build import *


__all__ = ["Xilinx7SeriesPlatform"]


class Xilinx7SeriesPlatform(TemplatedPlatform):
    """
    Required tools:
        * ``vivado``

    The environment is populated by running the script specified in the environment variable
    ``NMIGEN_ENV_Vivado``, if present.

    Available overrides:
        * ``script_after_read``: inserts commands after ``read_xdc`` in Tcl script.
        * ``script_after_synth``: inserts commands after ``synth_design`` in Tcl script.
        * ``script_after_place``: inserts commands after ``place_design`` in Tcl script.
        * ``script_after_route``: inserts commands after ``route_design`` in Tcl script.
        * ``script_before_bitstream``: inserts commands before ``write_bitstream`` in Tcl script.
        * ``script_after_bitstream``: inserts commands after ``write_bitstream`` in Tcl script.
        * ``add_constraints``: inserts commands in XDC file.
        * ``vivado_opts``: adds extra options for ``vivado``.

    Build products:
        * ``{{name}}.log``: Vivado log.
        * ``{{name}}_timing_synth.rpt``: Vivado report.
        * ``{{name}}_utilization_hierarchical_synth.rpt``: Vivado report.
        * ``{{name}}_utilization_synth.rpt``: Vivado report.
        * ``{{name}}_utilization_hierarchical_place.rpt``: Vivado report.
        * ``{{name}}_utilization_place.rpt``: Vivado report.
        * ``{{name}}_io.rpt``: Vivado report.
        * ``{{name}}_control_sets.rpt``: Vivado report.
        * ``{{name}}_clock_utilization.rpt``:  Vivado report.
        * ``{{name}}_route_status.rpt``: Vivado report.
        * ``{{name}}_drc.rpt``: Vivado report.
        * ``{{name}}_methodology.rpt``: Vivado report.
        * ``{{name}}_timing.rpt``: Vivado report.
        * ``{{name}}_power.rpt``: Vivado report.
        * ``{{name}}_route.dcp``: Vivado design checkpoint.
        * ``{{name}}.bit``: binary bitstream with metadata.
        * ``{{name}}.bin``: binary bitstream.
    """

    toolchain = "Vivado"

    device = abstractproperty()
    package = abstractproperty()
    speed = abstractproperty()
    grade = None

    required_tools = [
        "yosys",
        "vivado"
    ]
    file_templates = {
        **TemplatedPlatform.build_script_templates,
        "build_{{name}}.sh": r"""
            # {{autogenerated}}
            set -e{{verbose("x")}}
            if [ -z "$BASH" ] ; then exec /bin/bash "$0" "$@"; fi
            [ -n "${{platform._toolchain_env_var}}" ] && . "${{platform._toolchain_env_var}}"
            {{emit_commands("sh")}}
        """,
        "{{name}}.v": r"""
            /* {{autogenerated}} */
            {{emit_verilog()}}
        """,
        "{{name}}.debug.v": r"""
            /* {{autogenerated}} */
            {{emit_debug_verilog()}}
        """,
        "{{name}}.tcl": r"""
            # {{autogenerated}}
            create_project -force -name {{name}} -part {{platform.device}}{{platform.package}}-{{platform.speed}}{{"-" + platform.grade if platform.grade else ""}}
            {% for file in platform.iter_extra_files(".v", ".sv", ".vhd", ".vhdl") -%}
                add_files {{file}}
            {% endfor %}
            add_files {{name}}.v
            read_xdc {{name}}.xdc
            {% for file in platform.iter_extra_files(".xdc") -%}
                read_xdc {{file}}
            {% endfor %}
            {{get_override("script_after_read")|default("# (script_after_read placeholder)")}}
            synth_design -top {{name}}
            foreach cell [get_cells -quiet -hier -filter {nmigen.vivado.false_path == "TRUE"}] {
                set_false_path -to $cell
            }
            foreach cell [get_cells -quiet -hier -filter {nmigen.vivado.max_delay != ""}] {
                set clock [get_clocks -of_objects \
                    [all_fanin -flat -startpoints_only [get_pin $cell/D]]]
                if {[llength $clock] != 0} {
                    set_max_delay -datapath_only -from $clock \
                        -to [get_cells $cell] [get_property nmigen.vivado.max_delay $cell]
                }
            }
            {{get_override("script_after_synth")|default("# (script_after_synth placeholder)")}}
            report_timing_summary -file {{name}}_timing_synth.rpt
            report_utilization -hierarchical -file {{name}}_utilization_hierachical_synth.rpt
            report_utilization -file {{name}}_utilization_synth.rpt
            opt_design
            place_design
            {{get_override("script_after_place")|default("# (script_after_place placeholder)")}}
            report_utilization -hierarchical -file {{name}}_utilization_hierarchical_place.rpt
            report_utilization -file {{name}}_utilization_place.rpt
            report_io -file {{name}}_io.rpt
            report_control_sets -verbose -file {{name}}_control_sets.rpt
            report_clock_utilization -file {{name}}_clock_utilization.rpt
            route_design
            {{get_override("script_after_route")|default("# (script_after_route placeholder)")}}
            phys_opt_design
            report_timing_summary -no_header -no_detailed_paths
            write_checkpoint -force {{name}}_route.dcp
            report_route_status -file {{name}}_route_status.rpt
            report_drc -file {{name}}_drc.rpt
            report_methodology -file {{name}}_methodology.rpt
            report_timing_summary -datasheet -max_paths 10 -file {{name}}_timing.rpt
            report_power -file {{name}}_power.rpt
            {{get_override("script_before_bitstream")|default("# (script_before_bitstream placeholder)")}}
            write_bitstream -force -bin_file {{name}}.bit
            {{get_override("script_after_bitstream")|default("# (script_after_bitstream placeholder)")}}
            quit
        """,
        "{{name}}.xdc": r"""
            # {{autogenerated}}
            {% for port_name, pin_name, attrs in platform.iter_port_constraints_bits() -%}
                set_property PACKAGE_PIN {{pin_name}} [get_ports {{port_name}}]
                {% for attr_name, attr_value in attrs.items() -%}
                    set_property {{attr_name}} {{attr_value}} [get_ports {{port_name}}]
                {% endfor %}
            {% endfor %}
            {% for net_signal, port_signal, frequency in platform.iter_clock_constraints() -%}
                {% if port_signal is not none -%}
                    create_clock -name {{port_signal.name}} -period {{1000000000/frequency}} [get_ports {{port_signal.name}}]
                {% else -%}
                    create_clock -name {{net_signal.name}} -period {{1000000000/frequency}} [get_nets {{net_signal|hierarchy("/")}}]
                {% endif %}
            {% endfor %}
            {{get_override("add_constraints")|default("# (add_constraints placeholder)")}}
        """
    }
    command_templates = [
        r"""
        {{invoke_tool("vivado")}}
            {{verbose("-verbose")}}
            {{get_override("vivado_opts")|options}}
            -mode batch
            -log {{name}}.log
            -source {{name}}.tcl
        """
    ]

    def add_clock_constraint(self, clock, frequency):
        super().add_clock_constraint(clock, frequency)
        # Make sure the net constrained in the xdc file is kept through synthesis; it is redundant
        # after Vivado flattens the hierarchy and will be eliminated if not explicitly kept.
        clock.attrs["KEEP"] = "TRUE"

    def create_missing_domain(self, name):
        # Xilinx devices have a global write enable (GWE) signal that asserted during configuraiton
        # and deasserted once it ends. Because it is an asynchronous signal (GWE is driven by logic
        # syncronous to configuration clock, which is not used by most designs), even though it is
        # a low-skew global network, its deassertion may violate a setup/hold constraint with
        # relation to a user clock. The recommended solution is to use a BUFGCE driven by the EOS
        # signal. For details, see:
        #   * https://www.xilinx.com/support/answers/44174.html
        #   * https://www.xilinx.com/support/documentation/white_papers/wp272.pdf
        if name == "sync" and self.default_clk is not None:
            clk_i = self.request(self.default_clk).i
            if self.default_rst is not None:
                rst_i = self.request(self.default_rst).i

            m = Module()
            ready = Signal()
            m.submodules += Instance("STARTUPE2", o_EOS=ready)
            m.domains += ClockDomain("sync", reset_less=self.default_rst is None)
            m.submodules += Instance("BUFGCE", i_CE=ready, i_I=clk_i, o_O=ClockSignal("sync"))
            if self.default_rst is not None:
                m.submodules.reset_sync = ResetSynchronizer(rst_i, domain="sync")
            return m

    def _get_xdr_buffer(self, m, pin, *, i_invert=False, o_invert=False):
        def get_dff(clk, d, q):
            # SDR I/O is performed by packing a flip-flop into the pad IOB.
            for bit in range(len(q)):
                m.submodules += Instance(
                    "FDCE",
                    a_IOB="TRUE",
                    i_C=clk,
                    i_CE=Const(1),
                    i_CLR=Const(0),
                    i_D=d[bit],
                    o_Q=q[bit]
                )

        def get_iddr(clk, d, q1, q2):
            for bit in range(len(q1)):
                m.submodules += Instance(
                    "IDDR",
                    p_DDR_CLK_EDGE="SAME_EDGE_PIPELINED",
                    p_SRTYPE="ASYNC",
                    p_INIT_Q1=0, p_INIT_Q2=0,
                    i_C=clk,
                    i_CE=Const(1),
                    i_S=Const(0), i_R=Const(0),
                    i_D=d[bit],
                    o_Q1=q1[bit], o_Q2=q2[bit]
                )

        def get_oddr(clk, d1, d2, q):
            for bit in range(len(q)):
                m.submodules += Instance(
                    "ODDR",
                    p_DDR_CLK_EDGE="SAME_EDGE",
                    p_SRTYPE="ASYNC",
                    p_INIT=0,
                    i_C=clk,
                    i_CE=Const(1),
                    i_S=Const(0), i_R=Const(0),
                    i_D1=d1[bit], i_D2=d2[bit],
                    o_Q=q[bit]
                )

        def get_ineg(y, invert):
            if invert:
                a = Signal.like(y, name_suffix="_n")
                m.d.comb += y.eq(~a)
                return a
            else:
                return y

        def get_oneg(a, invert):
            if invert:
                y = Signal.like(a, name_suffix="_n")
                m.d.comb += y.eq(~a)
                return y
            else:
                return a

        if "i" in pin.dir:
            if pin.xdr < 2:
                pin_i = get_ineg(pin.i, i_invert)
            elif pin.xdr == 2:
                pin_i0 = get_ineg(pin.i0, i_invert)
                pin_i1 = get_ineg(pin.i1, i_invert)
        if "o" in pin.dir:
            if pin.xdr < 2:
                pin_o = get_oneg(pin.o, o_invert)
            elif pin.xdr == 2:
                pin_o0 = get_oneg(pin.o0, o_invert)
                pin_o1 = get_oneg(pin.o1, o_invert)

        i = o = t = None
        if "i" in pin.dir:
            i = Signal(pin.width, name="{}_xdr_i".format(pin.name))
        if "o" in pin.dir:
            o = Signal(pin.width, name="{}_xdr_o".format(pin.name))
        if pin.dir in ("oe", "io"):
            t = Signal(1, name="{}_xdr_t".format(pin.name))

        if pin.xdr == 0:
            if "i" in pin.dir:
                i = pin_i
            if "o" in pin.dir:
                o = pin_o
            if pin.dir in ("oe", "io"):
                t = ~pin.oe
        elif pin.xdr == 1:
            if "i" in pin.dir:
                get_dff(pin.i_clk, i, pin_i)
            if "o" in pin.dir:
                get_dff(pin.o_clk, pin_o, o)
            if pin.dir in ("oe", "io"):
                get_dff(pin.o_clk, ~pin.oe, t)
        elif pin.xdr == 2:
            if "i" in pin.dir:
                get_iddr(pin.i_clk, i, pin_i0, pin_i1)
            if "o" in pin.dir:
                get_oddr(pin.o_clk, pin_o0, pin_o1, o)
            if pin.dir in ("oe", "io"):
                get_dff(pin.o_clk, ~pin.oe, t)
        else:
            assert False

        return (i, o, t)

    def get_input(self, pin, port, attrs, invert):
        self._check_feature("single-ended input", pin, attrs,
                            valid_xdrs=(0, 1, 2), valid_attrs=True)
        m = Module()
        i, o, t = self._get_xdr_buffer(m, pin, i_invert=invert)
        for bit in range(len(port)):
            m.submodules["{}_{}".format(pin.name, bit)] = Instance(
                "IBUF",
                i_I=port[bit],
                o_O=i[bit]
            )
        return m

    def get_output(self, pin, port, attrs, invert):
        self._check_feature("single-ended output", pin, attrs,
                            valid_xdrs=(0, 1, 2), valid_attrs=True)
        m = Module()
        i, o, t = self._get_xdr_buffer(m, pin, o_invert=invert)
        for bit in range(len(port)):
            m.submodules["{}_{}".format(pin.name, bit)] = Instance(
                "OBUF",
                i_I=o[bit],
                o_O=port[bit]
            )
        return m

    def get_tristate(self, pin, port, attrs, invert):
        self._check_feature("single-ended tristate", pin, attrs,
                            valid_xdrs=(0, 1, 2), valid_attrs=True)
        m = Module()
        i, o, t = self._get_xdr_buffer(m, pin, o_invert=invert)
        for bit in range(len(port)):
            m.submodules["{}_{}".format(pin.name, bit)] = Instance(
                "OBUFT",
                i_T=t,
                i_I=o[bit],
                o_O=port[bit]
            )
        return m

    def get_input_output(self, pin, port, attrs, invert):
        self._check_feature("single-ended input/output", pin, attrs,
                            valid_xdrs=(0, 1, 2), valid_attrs=True)
        m = Module()
        i, o, t = self._get_xdr_buffer(m, pin, i_invert=invert, o_invert=invert)
        for bit in range(len(port)):
            m.submodules["{}_{}".format(pin.name, bit)] = Instance(
                "IOBUF",
                i_T=t,
                i_I=o[bit],
                o_O=i[bit],
                io_IO=port[bit]
            )
        return m

    def get_diff_input(self, pin, p_port, n_port, attrs, invert):
        self._check_feature("differential input", pin, attrs,
                            valid_xdrs=(0, 1, 2), valid_attrs=True)
        m = Module()
        i, o, t = self._get_xdr_buffer(m, pin, i_invert=invert)
        for bit in range(len(p_port)):
            m.submodules["{}_{}".format(pin.name, bit)] = Instance(
                "IBUFDS",
                i_I=p_port[bit], i_IB=n_port[bit],
                o_O=i[bit]
            )
        return m

    def get_diff_output(self, pin, p_port, n_port, attrs, invert):
        self._check_feature("differential output", pin, attrs,
                            valid_xdrs=(0, 1, 2), valid_attrs=True)
        m = Module()
        i, o, t = self._get_xdr_buffer(m, pin, o_invert=invert)
        for bit in range(len(p_port)):
            m.submodules["{}_{}".format(pin.name, bit)] = Instance(
                "OBUFDS",
                i_I=o[bit],
                o_O=p_port[bit], o_OB=n_port[bit]
            )
        return m

    def get_diff_tristate(self, pin, p_port, n_port, attrs, invert):
        self._check_feature("differential tristate", pin, attrs,
                            valid_xdrs=(0, 1, 2), valid_attrs=True)
        m = Module()
        i, o, t = self._get_xdr_buffer(m, pin, o_invert=invert)
        for bit in range(len(p_port)):
            m.submodules["{}_{}".format(pin.name, bit)] = Instance(
                "OBUFTDS",
                i_T=t,
                i_I=o[bit],
                o_O=p_port[bit], o_OB=n_port[bit]
            )
        return m

    def get_diff_input_output(self, pin, p_port, n_port, attrs, invert):
        self._check_feature("differential input/output", pin, attrs,
                            valid_xdrs=(0, 1, 2), valid_attrs=True)
        m = Module()
        i, o, t = self._get_xdr_buffer(m, pin, i_invert=invert, o_invert=invert)
        for bit in range(len(p_port)):
            m.submodules["{}_{}".format(pin.name, bit)] = Instance(
                "IOBUFDS",
                i_T=t,
                i_I=o[bit],
                o_O=i[bit],
                io_IO=p_port[bit], io_IOB=n_port[bit]
            )
        return m

    def get_ff_sync(self, ff_sync):
        m = Module()
        dest_sync_ff = ff_sync._stages
        if dest_sync_ff not in range(2, 11):
            raise ValueError(
                "allowed values for stages: [2, 10], got {}".format(
                    dest_sync_ff))

        m.submodules += Instance(
            "xpm_cdc_array_single",
            p_DEST_SYNC_FF=dest_sync_ff,
            p_SRC_INPUT_REG=0,
            p_WIDTH=len(ff_sync.i),
            i_dest_clk=ClockSignal(ff_sync._o_domain),
            o_dest_out=ff_sync.o,
            i_src_clk=Const(0),
            i_src_in=ff_sync.i
        )
        return m

    def get_async_ff_sync(self, async_ff_sync):
        m = Module()
<<<<<<< HEAD
        dest_sync_ff = reset_sync._stages
        if dest_sync_ff not in range(2, 11):
            raise ValueError(
                "allowed values for stages: [2, 10], got {}".format(
                    dest_sync_ff))

        m.submodules += Instance(
            "xpm_cdc_async_rst",
            p_DEST_SYNC_FF=dest_sync_ff,
            p_RST_ACTIVE_HIGH=1,
            o_dest_arst=ResetSignal(reset_sync._domain),
            i_dest_clk=ClockSignal(reset_sync._domain),
            i_src_arst=reset_sync.arst
        )
=======
        m.domains += ClockDomain("async_ff", async_reset=True, local=True)
        flops = [Signal(1, name="stage{}".format(index), reset=1,
                        attrs={"ASYNC_REG": "TRUE"})
                 for index in range(async_ff_sync._stages)]
        if async_ff_sync._max_input_delay is None:
            flops[0].attrs["nmigen.vivado.false_path"] = "TRUE"
        else:
            flops[0].attrs["nmigen.vivado.max_delay"] = str(async_ff_sync._max_input_delay * 1e9)
        for i, o in zip((0, *flops), flops):
            m.d.async_ff += o.eq(i)

        if async_ff_sync._edge == "pos":
            m.d.comb += ResetSignal("async_ff").eq(async_ff_sync.i)
        else:
            m.d.comb += ResetSignal("async_ff").eq(~async_ff_sync.i)

        m.d.comb += [
            ClockSignal("async_ff").eq(ClockSignal(async_ff_sync._domain)),
            async_ff_sync.o.eq(flops[-1])
        ]

>>>>>>> 6e29fbcc
        return m<|MERGE_RESOLUTION|>--- conflicted
+++ resolved
@@ -180,7 +180,7 @@
             m.domains += ClockDomain("sync", reset_less=self.default_rst is None)
             m.submodules += Instance("BUFGCE", i_CE=ready, i_I=clk_i, o_O=ClockSignal("sync"))
             if self.default_rst is not None:
-                m.submodules.reset_sync = ResetSynchronizer(rst_i, domain="sync")
+                m.submodules.async_ff_sync = ResetSynchronizer(rst_i, domain="sync")
             return m
 
     def _get_xdr_buffer(self, m, pin, *, i_invert=False, o_invert=False):
@@ -420,42 +420,19 @@
 
     def get_async_ff_sync(self, async_ff_sync):
         m = Module()
-<<<<<<< HEAD
-        dest_sync_ff = reset_sync._stages
+        dest_sync_ff = async_ff_sync._stages
         if dest_sync_ff not in range(2, 11):
             raise ValueError(
                 "allowed values for stages: [2, 10], got {}".format(
                     dest_sync_ff))
 
+        # TODO: handle async_ff_sync._max_input_delay
         m.submodules += Instance(
             "xpm_cdc_async_rst",
             p_DEST_SYNC_FF=dest_sync_ff,
             p_RST_ACTIVE_HIGH=1,
-            o_dest_arst=ResetSignal(reset_sync._domain),
-            i_dest_clk=ClockSignal(reset_sync._domain),
-            i_src_arst=reset_sync.arst
+            o_dest_arst=ResetSignal(async_ff_sync._domain),
+            i_dest_clk=ClockSignal(async_ff_sync._domain),
+            i_src_arst=async_ff_sync.arst
         )
-=======
-        m.domains += ClockDomain("async_ff", async_reset=True, local=True)
-        flops = [Signal(1, name="stage{}".format(index), reset=1,
-                        attrs={"ASYNC_REG": "TRUE"})
-                 for index in range(async_ff_sync._stages)]
-        if async_ff_sync._max_input_delay is None:
-            flops[0].attrs["nmigen.vivado.false_path"] = "TRUE"
-        else:
-            flops[0].attrs["nmigen.vivado.max_delay"] = str(async_ff_sync._max_input_delay * 1e9)
-        for i, o in zip((0, *flops), flops):
-            m.d.async_ff += o.eq(i)
-
-        if async_ff_sync._edge == "pos":
-            m.d.comb += ResetSignal("async_ff").eq(async_ff_sync.i)
-        else:
-            m.d.comb += ResetSignal("async_ff").eq(~async_ff_sync.i)
-
-        m.d.comb += [
-            ClockSignal("async_ff").eq(ClockSignal(async_ff_sync._domain)),
-            async_ff_sync.o.eq(flops[-1])
-        ]
-
->>>>>>> 6e29fbcc
         return m