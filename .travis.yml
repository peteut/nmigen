--- conflicted
+++ resolved
@@ -22,17 +22,11 @@
   - (git clone --depth=1 https://github.com/YosysHQ/SymbiYosys && cd SymbiYosys && make PREFIX=$HOME/.local install)
   - if ! yices -V; then (git clone https://github.com/SRI-CSL/yices2.git && cd yices2 && autoconf && ./configure --prefix=$HOME/.local && make && make install); fi
 script:
-<<<<<<< HEAD
   - tox
 after_success:
   - coveralls
   - codecov
-=======
-  - python setup.py develop
-  - coverage run -m unittest discover
-  - codecov
 matrix:
   fast_finish: true
   allow_failures:
-  - python: "pypy3"
->>>>>>> 664910ad
+  - python: "pypy3"