--- conflicted
+++ resolved
@@ -33,36 +33,5 @@
     - name: Run tests
       run: |
         export NMIGEN_USE_YOSYS=builtin YOSYS=yowasp-yosys SBY=yowasp-sby SMTBMC=yowasp-yosys-smtbmc
-<<<<<<< HEAD
         tox -e py
-        codecov
-=======
-        export PYTHONWARNINGS=error
-        python -m coverage run -m unittest
-        codecov
-  document:
-    runs-on: ubuntu-latest
-    steps:
-      - name: Check out source code
-        uses: actions/checkout@v2
-        with:
-          fetch-depth: 0
-      - name: Set up Python
-        uses: actions/setup-python@v2
-      - name: Install dependencies
-        run: |
-          python -m pip install --upgrade setuptools setuptools_scm wheel
-          pip install -r docs/requirements.txt
-          pip install -e .
-      - name: Build documentation
-        run: |
-          sphinx-build docs docs/_build
-      - name: Publish documentation
-        if: github.event_name == 'push' && github.event.ref == 'refs/heads/master'
-        uses: JamesIves/github-pages-deploy-action@releases/v3
-        with:
-          GITHUB_TOKEN: ${{ secrets.GITHUB_TOKEN }}
-          BRANCH: gh-pages
-          FOLDER: docs/_build
-          TARGET_FOLDER: latest/
->>>>>>> c9fd0001
+        codecov