--- conflicted
+++ resolved
@@ -1,10 +1,5 @@
-<<<<<<< HEAD
-Copyright (C) 2011-2020 M-Labs Limited
-Copyright (C) 2020 whitequark
-=======
 Copyright (C) 2019-2020 whitequark
 Copyright (C) 2011-2019 M-Labs Limited
->>>>>>> 47ecc162
 
 Redistribution and use in source and binary forms, with or without modification,
 are permitted provided that the following conditions are met:
